--- conflicted
+++ resolved
@@ -27,19 +27,12 @@
 use secret_key::SecretKey;
 use thiserror::Error;
 
-#[cfg(feature = "std")]
 use crate::chain::ergo_state_context::ErgoStateContext;
-<<<<<<< HEAD
-#[cfg(feature = "std")]
-=======
 use crate::chain::transaction::reduced::reduce_tx;
->>>>>>> 04f3d4c5
 use crate::chain::transaction::reduced::ReducedTransaction;
-#[cfg(feature = "std")]
 use crate::chain::transaction::unsigned::UnsignedTransaction;
 #[cfg(feature = "std")]
 use crate::chain::transaction::Input;
-#[cfg(feature = "std")]
 use crate::chain::transaction::Transaction;
 #[cfg(feature = "std")]
 use crate::ergotree_ir::sigma_protocol::sigma_boolean::SigmaBoolean;
@@ -49,12 +42,11 @@
 
 use self::ext_secret_key::ExtSecretKey;
 use self::ext_secret_key::ExtSecretKeyError;
+use self::signing::sign_reduced_transaction;
+use self::signing::TransactionContext;
 use self::signing::TxSigningError;
 #[cfg(feature = "std")]
-use self::signing::{
-    make_context, sign_message, sign_reduced_transaction, sign_transaction, sign_tx_input,
-    TransactionContext,
-};
+use self::signing::{make_context, sign_message, sign_transaction, sign_tx_input};
 
 /// Wallet
 pub struct Wallet {
@@ -202,7 +194,7 @@
     ) -> Result<Transaction, WalletError> {
         let reduced_tx = reduce_tx(tx_context, state_context)?;
         let hints = self.generate_deterministic_commitments(&reduced_tx, aux_rand)?;
-        self.sign_reduced_transaction(reduced_tx, Some(&hints))
+        sign_reduced_transaction(&*self.prover, reduced_tx, Some(&hints)).map_err(From::from)
     }
 
     /// Signs a message
