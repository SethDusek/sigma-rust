--- conflicted
+++ resolved
@@ -5,12 +5,9 @@
 pub mod ext_pub_key;
 pub mod ext_secret_key;
 pub mod mnemonic;
-<<<<<<< HEAD
-pub mod multi_sig;
-=======
 #[cfg(feature = "mnemonic_gen")]
 pub mod mnemonic_generator;
->>>>>>> 28693c89
+pub mod multi_sig;
 pub mod secret_key;
 pub mod signing;
 pub mod tx_builder;
