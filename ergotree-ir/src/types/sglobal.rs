use crate::ergo_tree::ErgoTreeVersion;
use crate::serialization::types::TypeCode;

use super::sfunc::SFunc;
use super::smethod::MethodId;
use super::smethod::SMethodDesc;
use super::stype::SType;
use crate::types::smethod::SMethod;
use crate::types::stype_companion::STypeCompanion;
use crate::types::stype_param::STypeVar;
use alloc::vec;
use alloc::vec::Vec;
use lazy_static::lazy_static;

/// SGlobal type code
pub const TYPE_CODE: TypeCode = TypeCode::SGLOBAL;
/// SGlobal type name
pub static TYPE_NAME: &str = "Global";

/// groupGenerator property
pub const GROUP_GENERATOR_METHOD_ID: MethodId = MethodId(1);
/// "xor" predefined function
pub const XOR_METHOD_ID: MethodId = MethodId(2);
/// "fromBigEndianBytes" predefined function
pub const FROM_BIGENDIAN_BYTES_METHOD_ID: MethodId = MethodId(5);
<<<<<<< HEAD
/// "some" property
pub const SOME_METHOD_ID: MethodId = MethodId(9);
/// "none" property
pub const NONE_METHOD_ID: MethodId = MethodId(10);

lazy_static! {
    /// Global method descriptors
   pub(crate) static ref METHOD_DESC: Vec<&'static SMethodDesc> =
        vec![&GROUP_GENERATOR_METHOD_DESC,
        &XOR_METHOD_DESC,
        &FROM_BIGENDIAN_BYTES_METHOD_DESC,
        &SOME_METHOD_DESC, &NONE_METHOD_DESC];
=======
/// serialize function added in v6.0
pub const SERIALIZE_METHOD_ID: MethodId = MethodId(3);

lazy_static! {
    /// Global method descriptors
    pub(crate) static ref METHOD_DESC: Vec<&'static SMethodDesc> =
        vec![&GROUP_GENERATOR_METHOD_DESC, &XOR_METHOD_DESC, &SERIALIZE_METHOD_DESC, &FROM_BIGENDIAN_BYTES_METHOD_DESC];
>>>>>>> 25273516
}

lazy_static! {
    static ref GROUP_GENERATOR_METHOD_DESC: SMethodDesc = SMethodDesc {
        method_id: GROUP_GENERATOR_METHOD_ID,
        name: "groupGenerator",
        tpe: SFunc {
            t_dom: vec![SType::SGlobal],
            t_range: SType::SGroupElement.into(),
            tpe_params: vec![],
        },
        explicit_type_args: vec![],
        min_version: ErgoTreeVersion::V0
    };
     /// GLOBAL.GroupGenerator
    pub static ref GROUP_GENERATOR_METHOD: SMethod = SMethod::new(STypeCompanion::Global, GROUP_GENERATOR_METHOD_DESC.clone(),);

}

lazy_static! {
    static ref XOR_METHOD_DESC: SMethodDesc = SMethodDesc {
        method_id: XOR_METHOD_ID,
        name: "xor",
        tpe: SFunc {
            t_dom: vec![
                SType::SGlobal,
                SType::SColl(SType::SByte.into()),
                SType::SColl(SType::SByte.into()),
            ],
            t_range: SType::SColl(SType::SByte.into()).into(),
            tpe_params: vec![],
        },
        explicit_type_args: vec![],
        min_version: ErgoTreeVersion::V0
    };
     /// GLOBAL.xor
    pub static ref XOR_METHOD: SMethod = SMethod::new(STypeCompanion::Global, XOR_METHOD_DESC.clone(),);

}

lazy_static! {
    static ref FROM_BIGENDIAN_BYTES_METHOD_DESC: SMethodDesc = SMethodDesc {
        method_id: FROM_BIGENDIAN_BYTES_METHOD_ID,
        name: "fromBigEndianBytes",
        tpe: SFunc {
            t_dom: vec![SType::SGlobal, SType::SColl(SType::SByte.into())],
            t_range: SType::STypeVar(STypeVar::t()).into(),
            tpe_params: vec![],
        },
        explicit_type_args: vec![STypeVar::t()],
        min_version: ErgoTreeVersion::V3
    };
    /// GLOBAL.fromBigEndianBytes
    pub static ref FROM_BIGENDIAN_BYTES_METHOD: SMethod = SMethod::new(STypeCompanion::Global, FROM_BIGENDIAN_BYTES_METHOD_DESC.clone(),);
<<<<<<< HEAD
}

lazy_static! {
    static ref SOME_METHOD_DESC: SMethodDesc = SMethodDesc {
        method_id: SOME_METHOD_ID,
        name: "some",
        tpe: SFunc {
            t_dom: vec![SType::SGlobal, SType::STypeVar(STypeVar::t())],
            t_range:SType::SOption(SType::STypeVar(STypeVar::t()).into()).into(),
            tpe_params: vec![],
        },
        explicit_type_args: vec![STypeVar::t()]
    };
    /// GLOBAL.some
    pub static ref SOME_METHOD : SMethod = SMethod::new(STypeCompanion::Global, SOME_METHOD_DESC.clone(),);
}

lazy_static! {
    static ref NONE_METHOD_DESC: SMethodDesc = SMethodDesc {
        method_id: NONE_METHOD_ID,
        name: "none",
        tpe: SFunc {
            t_dom: vec![SType::SGlobal],
            t_range:SType::SOption(SType::STypeVar(STypeVar::t()).into()).into(),
            tpe_params: vec![],
        },
        explicit_type_args: vec![STypeVar::t()]
    };
    /// GLOBAL.none
    pub static ref NONE_METHOD : SMethod = SMethod::new(STypeCompanion::Global, NONE_METHOD_DESC.clone(),);
=======
    static ref SERIALIZE_METHOD_DESC: SMethodDesc = SMethodDesc {
        method_id: SERIALIZE_METHOD_ID,
        name: "serialize",
        tpe: SFunc {
            t_dom: vec![
                SType::SGlobal,
                STypeVar::t().into()
            ],
            t_range: SType::SColl(SType::SByte.into()).into(),
            tpe_params: vec![],
        },
        explicit_type_args: vec![],
        min_version: ErgoTreeVersion::V3
    };
     /// GLOBAL.serialize
    pub static ref SERIALIZE_METHOD: SMethod = SMethod::new(STypeCompanion::Global, SERIALIZE_METHOD_DESC.clone(),);
>>>>>>> 25273516
}<|MERGE_RESOLUTION|>--- conflicted
+++ resolved
@@ -23,7 +23,8 @@
 pub const XOR_METHOD_ID: MethodId = MethodId(2);
 /// "fromBigEndianBytes" predefined function
 pub const FROM_BIGENDIAN_BYTES_METHOD_ID: MethodId = MethodId(5);
-<<<<<<< HEAD
+/// serialize function added in v6.0
+pub const SERIALIZE_METHOD_ID: MethodId = MethodId(3);
 /// "some" property
 pub const SOME_METHOD_ID: MethodId = MethodId(9);
 /// "none" property
@@ -31,20 +32,8 @@
 
 lazy_static! {
     /// Global method descriptors
-   pub(crate) static ref METHOD_DESC: Vec<&'static SMethodDesc> =
-        vec![&GROUP_GENERATOR_METHOD_DESC,
-        &XOR_METHOD_DESC,
-        &FROM_BIGENDIAN_BYTES_METHOD_DESC,
-        &SOME_METHOD_DESC, &NONE_METHOD_DESC];
-=======
-/// serialize function added in v6.0
-pub const SERIALIZE_METHOD_ID: MethodId = MethodId(3);
-
-lazy_static! {
-    /// Global method descriptors
     pub(crate) static ref METHOD_DESC: Vec<&'static SMethodDesc> =
         vec![&GROUP_GENERATOR_METHOD_DESC, &XOR_METHOD_DESC, &SERIALIZE_METHOD_DESC, &FROM_BIGENDIAN_BYTES_METHOD_DESC];
->>>>>>> 25273516
 }
 
 lazy_static! {
@@ -99,38 +88,6 @@
     };
     /// GLOBAL.fromBigEndianBytes
     pub static ref FROM_BIGENDIAN_BYTES_METHOD: SMethod = SMethod::new(STypeCompanion::Global, FROM_BIGENDIAN_BYTES_METHOD_DESC.clone(),);
-<<<<<<< HEAD
-}
-
-lazy_static! {
-    static ref SOME_METHOD_DESC: SMethodDesc = SMethodDesc {
-        method_id: SOME_METHOD_ID,
-        name: "some",
-        tpe: SFunc {
-            t_dom: vec![SType::SGlobal, SType::STypeVar(STypeVar::t())],
-            t_range:SType::SOption(SType::STypeVar(STypeVar::t()).into()).into(),
-            tpe_params: vec![],
-        },
-        explicit_type_args: vec![STypeVar::t()]
-    };
-    /// GLOBAL.some
-    pub static ref SOME_METHOD : SMethod = SMethod::new(STypeCompanion::Global, SOME_METHOD_DESC.clone(),);
-}
-
-lazy_static! {
-    static ref NONE_METHOD_DESC: SMethodDesc = SMethodDesc {
-        method_id: NONE_METHOD_ID,
-        name: "none",
-        tpe: SFunc {
-            t_dom: vec![SType::SGlobal],
-            t_range:SType::SOption(SType::STypeVar(STypeVar::t()).into()).into(),
-            tpe_params: vec![],
-        },
-        explicit_type_args: vec![STypeVar::t()]
-    };
-    /// GLOBAL.none
-    pub static ref NONE_METHOD : SMethod = SMethod::new(STypeCompanion::Global, NONE_METHOD_DESC.clone(),);
-=======
     static ref SERIALIZE_METHOD_DESC: SMethodDesc = SMethodDesc {
         method_id: SERIALIZE_METHOD_ID,
         name: "serialize",
@@ -147,5 +104,36 @@
     };
      /// GLOBAL.serialize
     pub static ref SERIALIZE_METHOD: SMethod = SMethod::new(STypeCompanion::Global, SERIALIZE_METHOD_DESC.clone(),);
->>>>>>> 25273516
+}
+
+lazy_static! {
+    static ref SOME_METHOD_DESC: SMethodDesc = SMethodDesc {
+        method_id: SOME_METHOD_ID,
+        name: "some",
+        tpe: SFunc {
+            t_dom: vec![SType::SGlobal, SType::STypeVar(STypeVar::t())],
+            t_range:SType::SOption(SType::STypeVar(STypeVar::t()).into()).into(),
+            tpe_params: vec![],
+        },
+        explicit_type_args: vec![STypeVar::t()],
+        min_version: ErgoTreeVersion::V3
+    };
+    /// GLOBAL.some
+    pub static ref SOME_METHOD : SMethod = SMethod::new(STypeCompanion::Global, SOME_METHOD_DESC.clone(),);
+}
+
+lazy_static! {
+    static ref NONE_METHOD_DESC: SMethodDesc = SMethodDesc {
+        method_id: NONE_METHOD_ID,
+        name: "none",
+        tpe: SFunc {
+            t_dom: vec![SType::SGlobal],
+            t_range:SType::SOption(SType::STypeVar(STypeVar::t()).into()).into(),
+            tpe_params: vec![],
+        },
+        explicit_type_args: vec![STypeVar::t()],
+        min_version: ErgoTreeVersion::V3
+    };
+    /// GLOBAL.none
+    pub static ref NONE_METHOD : SMethod = SMethod::new(STypeCompanion::Global, NONE_METHOD_DESC.clone(),);
 }