use crate::eval::EvalError;
use alloc::boxed::Box;
use alloc::{string::ToString, sync::Arc};

use ergotree_ir::{
    mir::{
        constant::Constant,
        value::{CollKind, NativeColl, Value},
    },
    serialization::{data::DataSerializer, sigma_byte_writer::SigmaByteWriter},
};

use super::EvalFn;
use crate::eval::Vec;
use ergo_chain_types::ec_point::generator;
use ergotree_ir::bigint256::BigInt256;
use ergotree_ir::types::stype::SType;

fn helper_xor(x: &[i8], y: &[i8]) -> Arc<[i8]> {
    x.iter().zip(y.iter()).map(|(x1, x2)| *x1 ^ *x2).collect()
}

pub(crate) static GROUP_GENERATOR_EVAL_FN: EvalFn = |_mc, _env, _ctx, obj, _args| {
    if obj != Value::Global {
        return Err(EvalError::UnexpectedValue(format!(
            "sglobal.groupGenerator expected obj to be Value::Global, got {:?}",
            obj
        )));
    }
    Ok(Value::from(generator()))
};

pub(crate) static XOR_EVAL_FN: EvalFn = |_mc, _env, _ctx, obj, args| {
    if obj != Value::Global {
        return Err(EvalError::UnexpectedValue(format!(
            "sglobal.xor expected obj to be Value::Global, got {:?}",
            obj
        )));
    }
    let right_v = args
        .first()
        .cloned()
        .ok_or_else(|| EvalError::NotFound("xor: missing right arg".to_string()))?;
    let left_v = args
        .get(1)
        .cloned()
        .ok_or_else(|| EvalError::NotFound("xor: missing left arg".to_string()))?;

    match (left_v.clone(), right_v.clone()) {
        (
            Value::Coll(CollKind::NativeColl(NativeColl::CollByte(l_byte))),
            Value::Coll(CollKind::NativeColl(NativeColl::CollByte(r_byte))),
        ) => {
            let xor = helper_xor(&l_byte, &r_byte);
            Ok(CollKind::NativeColl(NativeColl::CollByte(xor)).into())
        }
        _ => Err(EvalError::UnexpectedValue(format!(
            "expected Xor input to be byte array, got: {0:?}",
            (left_v, right_v)
        ))),
    }
};

pub(crate) static SGLOBAL_FROM_BIGENDIAN_BYTES_EVAL_FN: EvalFn = |mc, _env, _ctx, obj, args| {
    if obj != Value::Global {
        return Err(EvalError::UnexpectedValue(format!(
            "sglobal.fromBigEndianBytes expected obj to be Value::Global, got {:?}",
            obj
        )));
    }

    let bytes_val = args
        .first()
        .cloned()
        .ok_or_else(|| EvalError::NotFound("fromBigEndianBytes: missing bytes arg".to_string()))?;
    let type_val = mc.tpe().t_range.clone();

    let bytes = match bytes_val {
        Value::Coll(CollKind::NativeColl(NativeColl::CollByte(bytes))) => bytes,
        _ => {
            return Err(EvalError::UnexpectedValue(format!(
                "fromBigEndianBytes: expected first argument to be byte array, got {:?}",
                bytes_val
            )))
        }
    };

    match *type_val {
        SType::SByte => {
            if bytes.len() != 1 {
                return Err(EvalError::UnexpectedValue(
                    "To deserialize Byte with fromBigEndianBytes, exactly one byte should be provided".to_string(),
                ));
            }
            Ok(Value::Byte(bytes[0]))
        }
        SType::SShort => {
            if bytes.len() != 2 {
                return Err(EvalError::UnexpectedValue(
                    "To deserialize Short with fromBigEndianBytes, exactly two bytes should be provided".to_string(),
                ));
            }
            let value = bytes
                .iter()
                .fold(0i16, |acc, &x| (acc << 8) | (x as u8 as i16));
            Ok(Value::Short(value))
        }
        SType::SInt => {
            if bytes.len() != 4 {
                return Err(EvalError::UnexpectedValue(
                    "To deserialize Int with fromBigEndianBytes, exactly four bytes should be provided".to_string(),
                ));
            }
            let value = bytes
                .iter()
                .fold(0i32, |acc, &x| (acc << 8) | (x as u8 as i32));
            Ok(Value::Int(value))
        }
        SType::SLong => {
            if bytes.len() != 8 {
                return Err(EvalError::UnexpectedValue(
                    "To deserialize Long with fromBigEndianBytes, exactly eight bytes should be provided".to_string(),
                ));
            }
            let value = bytes
                .iter()
                .fold(0i64, |acc, &x| (acc << 8) | (x as u8 as i64));
            Ok(Value::Long(value))
        }
        SType::SBigInt => {
            if bytes.len() > 32 {
                return Err(EvalError::UnexpectedValue(
                    "BigInt value doesn't fit into 32 bytes in fromBigEndianBytes".to_string(),
                ));
            }
            let bytes_vec: Vec<u8> = bytes.iter().map(|&x| x as u8).collect();
            Ok(Value::BigInt(
                BigInt256::from_be_slice(&bytes_vec).ok_or_else(|| {
                    EvalError::UnexpectedValue("Failed to convert to BigInt256".to_string())
                })?,
            ))
        }
        _ => Err(EvalError::UnexpectedValue(format!(
            "Unsupported type provided in fromBigEndianBytes: {:?}",
            type_val
        ))),
    }
};

<<<<<<< HEAD
pub(crate) static SGLOBAL_SOME_EVAL_FN: EvalFn = |_mc, _env, _ctx, obj, args| {
    if obj != Value::Global {
        return Err(EvalError::UnexpectedValue(format!(
            "sglobal.some expected obj to be Value::Global, got {:?}",
            obj
        )));
    }
    let value = args
        .first()
        .cloned()
        .ok_or_else(|| EvalError::NotFound("some: missing value arg".to_string()))?;
    Ok(Value::Opt(Box::new(Some(value))))
};

pub(crate) static SGLOBAL_NONE_EVAL_FN: EvalFn = |_mc, _env, _ctx, obj, _args| {
    if obj != Value::Global {
        return Err(EvalError::UnexpectedValue(format!(
            "sglobal.none expected obj to be Value::Global, got {:?}",
            obj
        )));
    }
    Ok(Value::Opt(Box::new(None)))
=======
pub(crate) static SERIALIZE_EVAL_FN: EvalFn = |_mc, _env, _ctx, obj, args| {
    if obj != Value::Global {
        return Err(EvalError::UnexpectedValue(format!(
            "sglobal.groupGenerator expected obj to be Value::Global, got {:?}",
            obj
        )));
    }
    let arg: Constant = args
        .first()
        .ok_or_else(|| EvalError::NotFound("serialize: missing first arg".into()))?
        .to_static()
        .try_into()
        .map_err(EvalError::UnexpectedValue)?;

    let mut buf = vec![];
    let mut writer = SigmaByteWriter::new(&mut buf, None);
    DataSerializer::sigma_serialize(&arg.v, &mut writer)?;
    Ok(Value::from(buf))
>>>>>>> 25273516
};

#[allow(clippy::unwrap_used)]
#[cfg(test)]
#[cfg(feature = "arbitrary")]
mod tests {
    use ergo_chain_types::EcPoint;
    use ergotree_ir::bigint256::BigInt256;
    use ergotree_ir::ergo_tree::ErgoTreeVersion;
    use ergotree_ir::mir::constant::Constant;
    use ergotree_ir::mir::expr::Expr;
    use ergotree_ir::mir::long_to_byte_array::LongToByteArray;
    use ergotree_ir::mir::method_call::MethodCall;
    use ergotree_ir::mir::property_call::PropertyCall;
    use ergotree_ir::mir::sigma_prop_bytes::SigmaPropBytes;
    use ergotree_ir::mir::unary_op::OneArgOpTryBuild;
    use ergotree_ir::sigma_protocol::sigma_boolean::SigmaProp;
    use ergotree_ir::types::sgroup_elem::GET_ENCODED_METHOD;
    use ergotree_ir::types::stype_param::STypeVar;
    use proptest::proptest;

    use crate::eval::tests::{eval_out, eval_out_wo_ctx, try_eval_out_with_version};
    use ergotree_ir::chain::context::Context;
    use ergotree_ir::types::sglobal::{self, SERIALIZE_METHOD};
    use ergotree_ir::types::stype::SType;
    use sigma_test_util::force_any_val;

    fn serialize(val: impl Into<Constant>) -> Vec<u8> {
        let constant = val.into();
        let serialize_node = MethodCall::new(
            Expr::Global,
            SERIALIZE_METHOD.clone().with_concrete_types(
                &[(STypeVar::t(), constant.tpe.clone())]
                    .iter()
                    .cloned()
                    .collect(),
            ),
            vec![constant.into()],
        )
        .unwrap();
        let ctx = force_any_val::<Context>();
        assert!((0u8..ErgoTreeVersion::V3.into()).all(|version| {
            try_eval_out_with_version::<Vec<u8>>(&serialize_node.clone().into(), &ctx, version, 3)
                .is_err()
        }));
        try_eval_out_with_version(&serialize_node.into(), &ctx, ErgoTreeVersion::V3.into(), 3)
            .unwrap()
    }

    #[test]
    fn eval_group_generator() {
        let expr: Expr = PropertyCall::new(Expr::Global, sglobal::GROUP_GENERATOR_METHOD.clone())
            .unwrap()
            .into();
        let ctx = force_any_val::<Context>();
        assert_eq!(
            eval_out::<EcPoint>(&expr, &ctx),
            ergo_chain_types::ec_point::generator()
        );
    }

    #[test]
    fn eval_xor() {
        let left = vec![1_i8, 1, 0, 0];
        let right = vec![0_i8, 1, 0, 1];
        let expected_xor = vec![1_i8, 0, 0, 1];

        let expr: Expr = MethodCall::new(
            Expr::Global,
            sglobal::XOR_METHOD.clone(),
            vec![right.into(), left.into()],
        )
        .unwrap()
        .into();
        let ctx = force_any_val::<Context>();
        assert_eq!(
            eval_out::<Vec<i8>>(&expr, &ctx).as_slice(),
            expected_xor.as_slice()
        );
    }

    use proptest::prelude::*;

    proptest! {
        #![proptest_config(ProptestConfig::with_cases(64))]

        #[test]
        fn test_bigendian_bytes_roundtrip(
            v_byte in any::<i8>(),
            v_short in any::<i16>(),
            v_int in any::<i32>(),
            v_long in any::<i64>()
        ) {
            {
                let bytes = vec![v_byte];

                let type_args = std::iter::once((STypeVar::t(), SType::SByte)).collect();
                let expr: Expr = MethodCall::with_type_args(
                    Expr::Global,
                    sglobal::FROM_BIGENDIAN_BYTES_METHOD.clone().with_concrete_types(&type_args),
                    vec![bytes.into()],
                    type_args,
                )
                .unwrap()
                .into();
                assert_eq!(eval_out_wo_ctx::<i8>(&expr), v_byte);
            }

            {
                let bytes = vec![(v_short >> 8) as i8, v_short as i8];

                let type_args = std::iter::once((STypeVar::t(), SType::SShort)).collect();
                let expr: Expr = MethodCall::with_type_args(
                    Expr::Global,
                    sglobal::FROM_BIGENDIAN_BYTES_METHOD.clone().with_concrete_types(&type_args),
                    vec![bytes.into()],
                    type_args,
                )
                .unwrap()
                .into();
                assert_eq!(eval_out_wo_ctx::<i16>(&expr), v_short);
            }

            {
                let bytes = vec![
                    (v_int >> 24) as i8,
                    (v_int >> 16) as i8,
                    (v_int >> 8) as i8,
                    v_int as i8
                ];

                let type_args = std::iter::once((STypeVar::t(), SType::SInt)).collect();
                let expr: Expr = MethodCall::with_type_args(
                    Expr::Global,
                    sglobal::FROM_BIGENDIAN_BYTES_METHOD.clone().with_concrete_types(&type_args),
                    vec![bytes.into()],
                    type_args,
                )
                .unwrap()
                .into();
                assert_eq!(eval_out_wo_ctx::<i32>(&expr), v_int);
            }

            {
                let bytes = vec![
                    (v_long >> 56) as i8,
                    (v_long >> 48) as i8,
                    (v_long >> 40) as i8,
                    (v_long >> 32) as i8,
                    (v_long >> 24) as i8,
                    (v_long >> 16) as i8,
                    (v_long >> 8) as i8,
                    v_long as i8
                ];

                let type_args = std::iter::once((STypeVar::t(), SType::SLong)).collect();
                let expr: Expr = MethodCall::with_type_args(
                    Expr::Global,
                    sglobal::FROM_BIGENDIAN_BYTES_METHOD.clone().with_concrete_types(&type_args),
                    vec![bytes.clone().into()],
                    type_args,
                )
                .unwrap()
                .into();
                assert_eq!(eval_out_wo_ctx::<i64>(&expr), v_long);

                let original_long = ((bytes[0] as i64) << 56) |
                                  (((bytes[1] as i64) & 0xFF) << 48) |
                                  (((bytes[2] as i64) & 0xFF) << 40) |
                                  (((bytes[3] as i64) & 0xFF) << 32) |
                                  (((bytes[4] as i64) & 0xFF) << 24) |
                                  (((bytes[5] as i64) & 0xFF) << 16) |
                                  (((bytes[6] as i64) & 0xFF) << 8) |
                                  ((bytes[7] as i64) & 0xFF);
                assert_eq!(original_long, v_long);
            }
        }

        #[test]
        fn test_bigint_roundtrip(v_long in any::<i64>()) {
            let bytes = vec![
                (v_long >> 56) as i8,
                (v_long >> 48) as i8,
                (v_long >> 40) as i8,
                (v_long >> 32) as i8,
                (v_long >> 24) as i8,
                (v_long >> 16) as i8,
                (v_long >> 8) as i8,
                v_long as i8
            ];

            let type_args = std::iter::once((STypeVar::t(), SType::SBigInt)).collect();
            let expr: Expr = MethodCall::with_type_args(
                Expr::Global,
                sglobal::FROM_BIGENDIAN_BYTES_METHOD.clone().with_concrete_types(&type_args),
                vec![bytes.into()],
                type_args,
            )
            .unwrap()
            .into();
            assert_eq!(eval_out_wo_ctx::<BigInt256>(&expr), BigInt256::from(v_long));
        }


        #[test]
        fn test_some_and_none(
            byte_val in any::<i8>(),
            int_val in any::<i32>(),
                long_val in any::<i64>()
        ) {
            {
                let type_args = std::iter::once((STypeVar::t(), SType::SByte)).collect();
                let some_expr: Expr = MethodCall::with_type_args(
                    Expr::Global,
                    sglobal::SOME_METHOD.clone().with_concrete_types(&type_args),
                    vec![byte_val.into()],
                    type_args,
                )
                .unwrap()
                .into();
                let some_result = eval_out_wo_ctx::<Option<i8>>(&some_expr);
                assert_eq!(some_result, Some(byte_val));
            }

            {
                let type_args = std::iter::once((STypeVar::t(), SType::SInt)).collect();
                let some_expr: Expr = MethodCall::with_type_args(
                    Expr::Global,
                    sglobal::SOME_METHOD.clone().with_concrete_types(&type_args),
                    vec![int_val.into()],
                    type_args,
                )
                .unwrap()
                .into();
                let some_result = eval_out_wo_ctx::<Option<i32>>(&some_expr);
                assert_eq!(some_result, Some(int_val));
            }
                 {
                let type_args = std::iter::once((STypeVar::t(), SType::SLong)).collect();
                let some_expr: Expr = MethodCall::with_type_args(
                    Expr::Global,
                    sglobal::SOME_METHOD.clone().with_concrete_types(&type_args),
                    vec![long_val.into()],
                    type_args,
                )
                .unwrap()
                .into();
                let some_result = eval_out_wo_ctx::<Option<i64>>(&some_expr);
                assert_eq!(some_result, Some(long_val));
            }

                {
                let type_args = std::iter::once((STypeVar::t(), SType::SByte)).collect();
                let none_expr: Expr = MethodCall::with_type_args(
                    Expr::Global,
                    sglobal::NONE_METHOD.clone().with_concrete_types(&type_args),
                    vec![],
                    type_args,
                )
                .unwrap()
                .into();
                let none_result = eval_out_wo_ctx::<Option<i8>>(&none_expr);
                assert_eq!(none_result, None);
            }

            {
                let type_args = std::iter::once((STypeVar::t(), SType::SLong)).collect();
                let none_expr: Expr = MethodCall::with_type_args(
                    Expr::Global,
                    sglobal::NONE_METHOD.clone().with_concrete_types(&type_args),
                    vec![],
                    type_args,
                )
                .unwrap()
                .into();
                let none_result = eval_out_wo_ctx::<Option<i64>>(&none_expr);
                assert_eq!(none_result, None);
            }
        }


    }

    #[test]
    fn serialize_byte() {
        assert_eq!(serialize(-128i8), vec![-128i8 as u8]);
        assert_eq!(serialize(-1i8), vec![-1i8 as u8]);
        assert_eq!(serialize(0i8), vec![0u8]);
        assert_eq!(serialize(1i8), vec![1]);
        assert_eq!(serialize(127i8), vec![127u8]);
    }

    #[test]
    fn serialize_short() {
        assert_eq!(serialize(i16::MIN), vec![0xff, 0xff, 0x03]);
        assert_eq!(serialize(-1i16), vec![0x01]);
        assert_eq!(serialize(0i16), vec![0x00]);
        assert_eq!(serialize(1i16), vec![0x02]);
        assert_eq!(serialize(i16::MAX), vec![0xfe, 0xff, 0x03]);
    }

    #[test]
    fn serialize_byte_array() {
        let arr = vec![0xc0, 0xff, 0xee];
        let serialized = serialize(arr.clone());

        assert_eq!(serialized[0], arr.len() as u8);
        assert_eq!(&serialized[1..], &arr)
    }

    // test that serialize(long) != longToByteArray()
    #[test]
    fn serialize_long_ne_tobytearray() {
        let num = -1000i64;
        let long_to_byte_array = LongToByteArray::try_build(Constant::from(num).into()).unwrap();
        let serialized = serialize(num);
        assert!(serialized != eval_out_wo_ctx::<Vec<u8>>(&long_to_byte_array.into()))
    }

    // test equivalence between Global.serialize and ge.getEncoded
    #[test]
    fn serialize_group_element() {
        let ec_point = EcPoint::from_base16_str(String::from(
            "026930cb9972e01534918a6f6d6b8e35bc398f57140d13eb3623ea31fbd069939b",
        ))
        .unwrap();
        let get_encoded = MethodCall::new(
            Constant::from(ec_point.clone()).into(),
            GET_ENCODED_METHOD.clone(),
            vec![],
        )
        .unwrap();
        assert_eq!(
            eval_out_wo_ctx::<Vec<u8>>(&get_encoded.into()),
            serialize(ec_point)
        );
    }

    proptest! {
        #[test]
        fn serialize_sigmaprop_eq_prop_bytes(sigma_prop: SigmaProp) {
            let prop_bytes = SigmaPropBytes::try_build(Constant::from(sigma_prop.clone()).into()).unwrap();
            assert_eq!(serialize(sigma_prop), &eval_out_wo_ctx::<Vec<u8>>(&prop_bytes.into())[2..])
        }
    }
}<|MERGE_RESOLUTION|>--- conflicted
+++ resolved
@@ -147,7 +147,26 @@
     }
 };
 
-<<<<<<< HEAD
+pub(crate) static SERIALIZE_EVAL_FN: EvalFn = |_mc, _env, _ctx, obj, args| {
+    if obj != Value::Global {
+        return Err(EvalError::UnexpectedValue(format!(
+            "sglobal.groupGenerator expected obj to be Value::Global, got {:?}",
+            obj
+        )));
+    }
+    let arg: Constant = args
+        .first()
+        .ok_or_else(|| EvalError::NotFound("serialize: missing first arg".into()))?
+        .to_static()
+        .try_into()
+        .map_err(EvalError::UnexpectedValue)?;
+
+    let mut buf = vec![];
+    let mut writer = SigmaByteWriter::new(&mut buf, None);
+    DataSerializer::sigma_serialize(&arg.v, &mut writer)?;
+    Ok(Value::from(buf))
+};
+
 pub(crate) static SGLOBAL_SOME_EVAL_FN: EvalFn = |_mc, _env, _ctx, obj, args| {
     if obj != Value::Global {
         return Err(EvalError::UnexpectedValue(format!(
@@ -170,26 +189,6 @@
         )));
     }
     Ok(Value::Opt(Box::new(None)))
-=======
-pub(crate) static SERIALIZE_EVAL_FN: EvalFn = |_mc, _env, _ctx, obj, args| {
-    if obj != Value::Global {
-        return Err(EvalError::UnexpectedValue(format!(
-            "sglobal.groupGenerator expected obj to be Value::Global, got {:?}",
-            obj
-        )));
-    }
-    let arg: Constant = args
-        .first()
-        .ok_or_else(|| EvalError::NotFound("serialize: missing first arg".into()))?
-        .to_static()
-        .try_into()
-        .map_err(EvalError::UnexpectedValue)?;
-
-    let mut buf = vec![];
-    let mut writer = SigmaByteWriter::new(&mut buf, None);
-    DataSerializer::sigma_serialize(&arg.v, &mut writer)?;
-    Ok(Value::from(buf))
->>>>>>> 25273516
 };
 
 #[allow(clippy::unwrap_used)]
