--- conflicted
+++ resolved
@@ -40,9 +40,10 @@
 
 /// Interactive prover
 pub mod interactive_prover {
+    use alloc::boxed::Box;
     use core::ops::Mul;
 
-    use super::SecondDlogProverMessage;
+    use super::{FirstDlogProverMessage, SecondDlogProverMessage};
     use crate::sigma_protocol::wscalar::Wscalar;
     use crate::sigma_protocol::{private_input::DlogProverInput, Challenge};
     use blake2::Blake2b;
@@ -52,11 +53,7 @@
         ec_point::{exponentiate, generator, inverse},
         EcPoint,
     };
-<<<<<<< HEAD
-=======
     use ergotree_ir::serialization::SigmaSerializable;
-    use ergotree_ir::sigma_protocol::dlog_group;
->>>>>>> 04f3d4c5
     use ergotree_ir::sigma_protocol::sigma_boolean::ProveDlog;
     use k256::elliptic_curve::ops::Reduce;
     use k256::{ProjectivePoint, Scalar};
@@ -69,7 +66,7 @@
     pub(crate) fn simulate(
         public_input: &ProveDlog,
         challenge: &Challenge,
-    ) -> (super::FirstDlogProverMessage, SecondDlogProverMessage) {
+    ) -> (FirstDlogProverMessage, SecondDlogProverMessage) {
         use ergotree_ir::sigma_protocol::dlog_group;
         //SAMPLE a random z <- Zq
         let z = dlog_group::random_scalar_in_group_range(
@@ -83,7 +80,7 @@
         let g_to_z = exponentiate(&generator(), &z);
         let a = g_to_z * &h_to_e;
         (
-            super::FirstDlogProverMessage { a: a.into() },
+            FirstDlogProverMessage { a: a.into() },
             SecondDlogProverMessage { z: z.into() },
         )
     }
@@ -92,14 +89,14 @@
     /// For every leaf marked “real”, use the first prover step of the sigma protocol for
     /// that leaf to compute the necessary randomness "r" and the commitment "a"
     #[cfg(feature = "std")]
-    pub fn first_message() -> (Wscalar, super::FirstDlogProverMessage) {
+    pub fn first_message() -> (Wscalar, FirstDlogProverMessage) {
         use ergotree_ir::sigma_protocol::dlog_group;
         let r = dlog_group::random_scalar_in_group_range(
             crate::sigma_protocol::crypto_utils::secure_rng(),
         );
         let g = generator();
         let a = exponentiate(&g, &r);
-        (r.into(), super::FirstDlogProverMessage { a: a.into() })
+        (r.into(), FirstDlogProverMessage { a: a.into() })
     }
 
     /// Step 6 from <https://ergoplatform.org/docs/ErgoScript.pdf>
